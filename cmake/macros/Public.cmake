#
# Copyright 2016 Pixar
#
# Licensed under the Apache License, Version 2.0 (the "Apache License")
# with the following modification; you may not use this file except in
# compliance with the Apache License and the following modification to it:
# Section 6. Trademarks. is deleted and replaced with:
#
# 6. Trademarks. This License does not grant permission to use the trade
#    names, trademarks, service marks, or product names of the Licensor
#    and its affiliates, except as required to comply with Section 4(c) of
#    the License and to reproduce the content of the NOTICE file.
#
# You may obtain a copy of the Apache License at
#
#     http://www.apache.org/licenses/LICENSE-2.0
#
# Unless required by applicable law or agreed to in writing, software
# distributed under the Apache License with the above modification is
# distributed on an "AS IS" BASIS, WITHOUT WARRANTIES OR CONDITIONS OF ANY
# KIND, either express or implied. See the Apache License for the specific
# language governing permissions and limitations under the Apache License.
#
include(Private)

function(pxr_python_bin BIN_NAME)
    set(oneValueArgs
        PYTHON_FILE
    )
    set(multiValueArgs
        DEPENDENCIES
    )
    cmake_parse_arguments(pb
        ""
        "${oneValueArgs}"
        "${multiValueArgs}"
        ${ARGN}
    )

    _get_install_dir(bin installDir)

    # Source file.
    if( "${pb_PYTHON_FILE}" STREQUAL "")
        set(infile ${CMAKE_CURRENT_SOURCE_DIR}/${BIN_NAME}.py)
    else()
        set(infile ${CMAKE_CURRENT_SOURCE_DIR}/${pb_PYTHON_FILE})
    endif()

    # Destination file.
    set(outfile ${CMAKE_CURRENT_BINARY_DIR}/${BIN_NAME})

    # /pxrpythonsubst will be replaced with the full path to the configured
    # python executable. This doesn't use the CMake ${...} or @...@ syntax
    # for backwards compatibility with other build systems.
    add_custom_command(
        OUTPUT ${outfile}
        DEPENDS ${infile}
        COMMENT "Substituting Python shebang"
        COMMAND
            ${PYTHON_EXECUTABLE}
            ${PROJECT_SOURCE_DIR}/cmake/macros/shebang.py
            ${PXR_PYTHON_SHEBANG}
            ${infile}
            ${outfile}
    )
    list(APPEND outputs ${outfile})

    install(
        PROGRAMS ${outfile}
        DESTINATION ${installDir}
        RENAME ${BIN_NAME}
    )

    # Windows by default cannot execute Python files so here
    # we create a batch file wrapper that invokes the python
    # files.
    if(WIN32)
        add_custom_command(
            OUTPUT ${outfile}.cmd
            COMMENT "Creating Python cmd wrapper"
            COMMAND
                ${PYTHON_EXECUTABLE}
                ${PROJECT_SOURCE_DIR}/cmake/macros/shebang.py
                ${BIN_NAME}
                ${outfile}.cmd
        )
        list(APPEND outputs ${outfile}.cmd)

        install(
            PROGRAMS ${outfile}.cmd
            DESTINATION ${installDir}
            RENAME ${BIN_NAME}.cmd
        )
    endif()

    # Make sure the custom commands are executed by the default rule.
    add_custom_target(
        ${BIN_NAME}
        ALL
        DEPENDS ${outputs} ${pb_DEPENDENCIES}
    )
    set_target_properties(
        ${BIN_NAME}
        PROPERTIES
            FOLDER "${PXR_PREFIX}"
    )
endfunction() # pxr_python_bin

function(pxr_cpp_bin BIN_NAME)
    _get_install_dir(bin installDir)
    
    set(multiValueArgs
        LIBRARIES
        INCLUDE_DIRS
    )

    cmake_parse_arguments(cb
        ""  
        ""
        "${multiValueArgs}"
        ${ARGN}
    )

    add_executable(${BIN_NAME} ${BIN_NAME}.cpp)

    # Install and include headers from the build directory.
    get_filename_component(
        PRIVATE_INC_DIR
        "${CMAKE_BINARY_DIR}/include"
        ABSOLUTE
    )

    target_include_directories(${BIN_NAME}
        PRIVATE 
        ${cb_INCLUDE_DIRS}
        ${PRIVATE_INC_DIR}
    )

    set_target_properties(${BIN_NAME}
        PROPERTIES 
            INSTALL_RPATH_USE_LINK_PATH TRUE
    )

    if (PXR_MALLOC_LIBRARY)
        target_link_libraries(${BIN_NAME} ${cb_LIBRARIES})
    else()
        target_link_libraries(${BIN_NAME}
            ${cb_LIBRARIES}
            ${PXR_MALLOC_LIBRARY}
        )
    endif()

    install(TARGETS 
        ${BIN_NAME}
        DESTINATION ${installDir}
    )

endfunction()

function(pxr_shared_library LIBRARY_NAME)
    set(options PYTHON_LIBRARY)
    set(oneValueArgs
        PYTHON_WRAPPED_LIB_PREFIX
    )
    set(multiValueArgs
        PUBLIC_CLASSES
        PUBLIC_HEADERS
        PRIVATE_CLASSES
        PRIVATE_HEADERS
        CPPFILES
        PYMODULE_CPPFILES
        PYTHON_FILES
        PYSIDE_UI_FILES
        LIBRARIES
        INCLUDE_DIRS
        RESOURCE_FILES
    )

    cmake_parse_arguments(sl
        "${options}"
        "${oneValueArgs}"
        "${multiValueArgs}"
        ${ARGN}
    )

    _classes(${LIBRARY_NAME} ${sl_PRIVATE_CLASSES} PRIVATE)
    _classes(${LIBRARY_NAME} ${sl_PUBLIC_CLASSES} PUBLIC)

    # Generate namespace header for pxr
    _pxrNamespace_subst()

    set(PXR_ALL_LIBS
        "${PXR_ALL_LIBS} ${LIBRARY_NAME}"
        CACHE
        INTERNAL
        "Aggregation of all internal libraries."
    )

    add_library(${LIBRARY_NAME}
        SHARED
        ${sl_CPPFILES} ${${LIBRARY_NAME}_CPPFILES}
        ${sl_PUBLIC_HEADERS} ${${LIBRARY_NAME}_PUBLIC_HEADERS}
        ${sl_PRIVATE_HEADERS} ${${LIBRARY_NAME}_PRIVATE_HEADERS}
    )

    if(WIN32)
        if(MSVC)
            set_target_properties(
                ${LIBRARY_NAME}
                PROPERTIES LINK_FLAGS_RELEASE "/SUBSYSTEM:WINDOWS")
        endif()
    endif()

    # Set prefix  here after the library add; ahead of python so that python lib prefix is reset to correct
    set_target_properties(${LIBRARY_NAME} PROPERTIES PREFIX "${PXR_LIB_PREFIX}")

    if(sl_PYTHON_FILES)
        _install_python(${LIBRARY_NAME}
            FILES ${sl_PYTHON_FILES}
        )
    endif()

    # Convert the name of the library into the python module name
    # , e.g. _tf.so -> Tf. This is later used to determine the eventual
    # install location as well as for inclusion into the __init__.py's 
    # __all__ list.
    _get_python_module_name(${LIBRARY_NAME} pyModuleName)

    # If we are building a python library, we want it to have the name
    # _foo.so and install to ${project}/lib/python/${project}/${libname}
    if(sl_PYTHON_LIBRARY)
        # Always install under the 'pxr' module, rather than base on the
        # project name. This makes importing consistent, e.g. 
        # 'from pxr import X'. Additionally, python libraries always install
        # into the default lib install, not into the third_party subdirectory
        # or similar.
        set(LIB_INSTALL_PREFIX "lib/python/pxr/${pyModuleName}")
        
        set_property(GLOBAL
            APPEND PROPERTY PXR_PYTHON_MODULES ${pyModuleName}
        )

        set(rpath ${CMAKE_INSTALL_RPATH})

        # Python modules need to be able to access their corresponding
        # wrapped library, so compute a relative path and append that to
        # the module's rpath.
        # 
        # XXX: Only do this on Linux for now, since $ORIGIN only exists
        # on that platform. We will need to figure out the correct thing
        # to do here for other platforms.
        if (CMAKE_SYSTEM_NAME STREQUAL "Linux")
            file(RELATIVE_PATH
                PYTHON_RPATH
                "${CMAKE_INSTALL_PREFIX}/${LIB_INSTALL_PREFIX}"
                "${CMAKE_INSTALL_PREFIX}/${sl_PYTHON_WRAPPED_LIB_PREFIX}")
            _append_to_rpath(${rpath} "$ORIGIN/${PYTHON_RPATH}" rpath)
        endif()

        # Python modules must be suffixed with .pyd on Windows and .so on
        # other platforms.
        if(WIN32)
            set_target_properties(${LIBRARY_NAME}
                PROPERTIES
                    PREFIX ""
                    SUFFIX ".pyd"
                    FOLDER "${PXR_PREFIX}/_python"
                    INSTALL_RPATH "${rpath}"
                    LINK_FLAGS_RELEASE "/SUBSYSTEM:WINDOWS"
            )
        else()
            set_target_properties(${LIBRARY_NAME}
                PROPERTIES
                    PREFIX ""
                    SUFFIX ".so"
                    FOLDER "${PXR_PREFIX}/_python"
                    INSTALL_RPATH "${rpath}"
            )
        endif()
    else()
        _get_install_dir(lib LIB_INSTALL_PREFIX)
        _get_share_install_dir(SHARE_INSTALL_PREFIX)

        set(PLUGINS_PREFIX ${SHARE_INSTALL_PREFIX}/plugins)

        set_target_properties(${LIBRARY_NAME}
            PROPERTIES
                FOLDER "${PXR_PREFIX}"
        )
    endif()

    if(PXR_INSTALL_SUBDIR)
        set(HEADER_INSTALL_PREFIX 
            "${CMAKE_INSTALL_PREFIX}/${PXR_INSTALL_SUBDIR}/include/${PXR_PREFIX}/${LIBRARY_NAME}")
    else()
        set(HEADER_INSTALL_PREFIX 
            "${CMAKE_INSTALL_PREFIX}/include/${PXR_PREFIX}/${LIBRARY_NAME}")
    endif()

    if(PXR_INSTALL_LOCATION)
        set(installLocation ${PXR_INSTALL_LOCATION})
    else()
        set(installLocation ${CMAKE_INSTALL_PREFIX}/${PLUGINS_PREFIX})
    endif()

    # Compute relative paths between lib install location and
    # install locations for plugInfo.json files needed by the
    # plugin system. Using relative paths allows for relocating
    # the build (so long as the entire build structure is moved
    # together).
    file(RELATIVE_PATH 
        LIB_PLUGINFO_PATH
        ${CMAKE_INSTALL_PREFIX}/${LIB_INSTALL_PREFIX}
        ${CMAKE_INSTALL_PREFIX}/${PLUGINS_PREFIX})

    file(RELATIVE_PATH 
        PLUGIN_PLUGINFO_PATH
        ${CMAKE_INSTALL_PREFIX}/${LIB_INSTALL_PREFIX}
        ${CMAKE_INSTALL_PREFIX}/plugin/usd)

    # Convert backslash to slash for strings in compile definitions.
    string(REGEX REPLACE "\\\\" "/" installLocation ${installLocation})
    string(REGEX REPLACE "\\\\" "/" LIB_PLUGINFO_PATH ${LIB_PLUGINFO_PATH})
    string(REGEX REPLACE "\\\\" "/" PLUGIN_PLUGINFO_PATH ${PLUGIN_PLUGINFO_PATH})

    set_target_properties(${LIBRARY_NAME}
        PROPERTIES COMPILE_DEFINITIONS 
            "MFB_PACKAGE_NAME=${PXR_PACKAGE};MFB_ALT_PACKAGE_NAME=${PXR_PACKAGE};MFB_PACKAGE_MODULE=${pyModuleName};PXR_BUILD_LOCATION=${LIB_PLUGINFO_PATH};PXR_PLUGIN_BUILD_LOCATION=${PLUGIN_PLUGINFO_PATH};PXR_INSTALL_LOCATION=${installLocation}"
    )

    # Always bake the rpath.
    set_target_properties(${LIBRARY_NAME}
        PROPERTIES INSTALL_RPATH_USE_LINK_PATH TRUE
    )

    _install_headers(${LIBRARY_NAME}
        FILES
            ${sl_PUBLIC_HEADERS}
            ${sl_PRIVATE_HEADERS}
            ${${LIBRARY_NAME}_PUBLIC_HEADERS}
            ${${LIBRARY_NAME}_PRIVATE_HEADERS}
        PREFIX ${PXR_PREFIX}
    )

    string(TOUPPER ${LIBRARY_NAME} ucLibName)

    set_target_properties(${LIBRARY_NAME}
        PROPERTIES
            PUBLIC_HEADER
                "${sl_PUBLIC_HEADERS};${${LIBRARY_NAME}_PUBLIC_HEADERS}"
            INTERFACE_INCLUDE_DIRECTORIES 
                ""
            DEFINE_SYMBOL
                "${ucLibName}_EXPORTS"
    )

    # Install and include headers from the build directory.
    get_filename_component(
        PRIVATE_INC_DIR
        "${CMAKE_BINARY_DIR}/include"
        ABSOLUTE
    )
    target_include_directories(${LIBRARY_NAME}
        PRIVATE ${PRIVATE_INC_DIR}
    )

    # Allow #include'ing of headers within the same install subdir.
    if (PXR_INSTALL_SUBDIR)
        get_filename_component(
            SUBDIR_INC_DIR
            "${CMAKE_BINARY_DIR}/${PXR_INSTALL_SUBDIR}/include"
            ABSOLUTE
        )

        target_include_directories(${LIBRARY_NAME}
            PRIVATE ${SUBDIR_INC_DIR}
        )
    endif()

    install(TARGETS ${LIBRARY_NAME}
        EXPORT pxrTargets
        LIBRARY DESTINATION ${LIB_INSTALL_PREFIX}
        ARCHIVE DESTINATION ${LIB_INSTALL_PREFIX}
        RUNTIME DESTINATION ${LIB_INSTALL_PREFIX}
        PUBLIC_HEADER DESTINATION ${HEADER_INSTALL_PREFIX}
    )

    export(TARGETS ${LIBRARY_NAME}
        APPEND
        FILE "${PROJECT_BINARY_DIR}/pxrTargets.cmake"
    )
    
    if (PXR_MALLOC_LIBRARY) 
        target_link_libraries(${LIBRARY_NAME}
            ${sl_LIBRARIES}
            ${PXR_MALLOC_LIBRARY}
        )
    else()
        target_link_libraries(${LIBRARY_NAME}
            ${sl_LIBRARIES}
        )
    endif() 

    # Include system headers before our own.  We define several headers
    # that conflict; for example, half.h in EXR versus gf
    if (sl_INCLUDE_DIRS)
        target_include_directories(${LIBRARY_NAME}
            BEFORE
            PUBLIC
            ${sl_INCLUDE_DIRS}
        )
    endif()

    # Build python module.
    if(DEFINED sl_PYMODULE_CPPFILES)
        pxr_shared_library(
            "_${LIBRARY_NAME}"
            PYTHON_LIBRARY
            PYTHON_WRAPPED_LIB_PREFIX ${LIB_INSTALL_PREFIX}
            CPPFILES ${sl_PYMODULE_CPPFILES}
            LIBRARIES ${LIBRARY_NAME}
        )
    endif()

    _get_library_file(${LIBRARY_NAME} LIBRARY_FILE)

    # Figure out the relative path from this targets plugin location to its
    # corresponding install location. This is embedded in the plugInfo.json to
    # record where to find the plugin.
    _get_plugin_root(${PLUGINS_PREFIX} ${LIBRARY_NAME} PLUGIN_ROOT_PATH)
    file(RELATIVE_PATH 
        PLUG_INFO_LIBRARY_PATH 
        ${CMAKE_INSTALL_PREFIX}/${PLUGIN_ROOT_PATH} 
        ${CMAKE_INSTALL_PREFIX}/${LIB_INSTALL_PREFIX}/${LIBRARY_FILE})

    if (sl_RESOURCE_FILES)
        _install_resource_files(${sl_RESOURCE_FILES})
    endif()

    if (sl_PYSIDE_UI_FILES)
        _install_pyside_ui_files(${sl_PYSIDE_UI_FILES})
    endif()        

endfunction() # pxr_shared_library

function(pxr_static_library LIBRARY_NAME)
    set(multiValueArgs
        PUBLIC_CLASSES
        PUBLIC_HEADERS
        PRIVATE_CLASSES
        PRIVATE_HEADERS
        CPPFILES
        LIBRARIES
        INCLUDE_DIRS
    )

    cmake_parse_arguments(sl
        "${options}"
        ""
        "${multiValueArgs}"
        ${ARGN}
    )

    _classes(${LIBRARY_NAME} ${sl_PRIVATE_CLASSES} PRIVATE)
    _classes(${LIBRARY_NAME} ${sl_PUBLIC_CLASSES} PUBLIC)

    set(PXR_ALL_LIBS
        "${PXR_ALL_LIBS} ${LIBRARY_NAME}"
        CACHE
        INTERNAL
        "Aggregation of all internal libraries."
    )

    add_library(${LIBRARY_NAME}
        STATIC
        ${sl_CPPFILES} ${${LIBRARY_NAME}_CPPFILES}
        ${sl_PUBLIC_HEADERS} ${${LIBRARY_NAME}_PUBLIC_HEADERS}
        ${sl_PRIVATE_HEADERS} ${${LIBRARY_NAME}_PRIVATE_HEADERS}
    )

    # Even though this library is static, still want to build with -fPIC
    set_target_properties(${LIBRARY_NAME}
        PROPERTIES POSITION_INDEPENDENT_CODE ON
    )

    if(PXR_INSTALL_SUBDIR)
        set(HEADER_INSTALL_PREFIX 
            "${CMAKE_INSTALL_PREFIX}/${PXR_INSTALL_SUBDIR}/include/${PXR_PREFIX}/${LIBRARY_NAME}")
    else()
        set(HEADER_INSTALL_PREFIX 
            "${CMAKE_INSTALL_PREFIX}/include/${PXR_PREFIX}/${LIBRARY_NAME}")
    endif()

    set_target_properties(${LIBRARY_NAME}
        PROPERTIES COMPILE_DEFINITIONS 
            "MFB_PACKAGE_NAME=${PXR_PACKAGE};MFB_ALT_PACKAGE_NAME=${PXR_PACKAGE}"
    )

    # Always bake the rpath.
    set_target_properties(${LIBRARY_NAME}
        PROPERTIES INSTALL_RPATH_USE_LINK_PATH TRUE
    )

    _install_headers(${LIBRARY_NAME}
        FILES
            ${sl_PUBLIC_HEADERS}
            ${sl_PRIVATE_HEADERS}
            ${${LIBRARY_NAME}_PUBLIC_HEADERS}
            ${${LIBRARY_NAME}_PRIVATE_HEADERS}
        PREFIX ${PXR_PREFIX}
    )

    set_target_properties(${LIBRARY_NAME}
        PROPERTIES
            PUBLIC_HEADER
                "${sl_PUBLIC_HEADERS};${${LIBRARY_NAME}_PUBLIC_HEADERS}"
            INTERFACE_INCLUDE_DIRECTORIES ""
    )
# Install and include headers from the build directory.
    get_filename_component(
        PRIVATE_INC_DIR
        "${CMAKE_BINARY_DIR}/include"
        ABSOLUTE
    )
    target_include_directories(${LIBRARY_NAME}
        PRIVATE ${PRIVATE_INC_DIR}
    )

    _get_install_dir(lib LIB_INSTALL_PREFIX)

    # Allow #include'ing of headers within the same install subdir.
    if (PXR_INSTALL_SUBDIR)
        get_filename_component(
            SUBDIR_INC_DIR
            "${CMAKE_BINARY_DIR}/${PXR_INSTALL_SUBDIR}/include"
            ABSOLUTE
        )

        target_include_directories(${LIBRARY_NAME}
            PRIVATE ${SUBDIR_INC_DIR}
        )
    endif()

    install(TARGETS ${LIBRARY_NAME}
        EXPORT pxrTargets
        ARCHIVE DESTINATION ${LIB_INSTALL_PREFIX}
        PUBLIC_HEADER DESTINATION ${HEADER_INSTALL_PREFIX}
    )

    export(TARGETS ${LIBRARY_NAME}
        APPEND
        FILE "${PROJECT_BINARY_DIR}/pxrTargets.cmake"
    )

    if (PXR_MALLOC_LIBRARY)
        target_link_libraries(${LIBRARY_NAME}
            ${sl_LIBRARIES}
        )
    else()
        target_link_libraries(${LIBRARY_NAME}
            ${sl_LIBRARIES}
            ${PXR_MALLOC_LIBRARY}
        )
    endif()

    # Include system headers before our own.  We define several headers
    # that conflict; for example, half.h in EXR versus gf
    if (sl_INCLUDE_DIRS)
        target_include_directories(${LIBRARY_NAME}
            BEFORE
            PUBLIC
            ${sl_INCLUDE_DIRS}
        )
    endif()
endfunction() # pxr_static_library

function(pxr_plugin PLUGIN_NAME)
    set(options
        KATANA_PLUGIN
    )
    set(oneValueArgs 
        PREFIX 
    )
    set(multiValueArgs
        PUBLIC_CLASSES
        PUBLIC_HEADERS
        PRIVATE_CLASSES
        PRIVATE_HEADERS
        CPPFILES
        PYMODULE_CPPFILES
        PYTHON_FILES
        PYSIDE_UI_FILES
        LIBRARIES
        INCLUDE_DIRS
        RESOURCE_FILES
    )

    cmake_parse_arguments(sl
        "${options}"
        "${oneValueArgs}"
        "${multiValueArgs}"
        ${ARGN}
    )

    _classes(${PLUGIN_NAME} ${sl_PRIVATE_CLASSES} PRIVATE)
    _classes(${PLUGIN_NAME} ${sl_PUBLIC_CLASSES} PUBLIC)

    add_library(${PLUGIN_NAME}
        SHARED
        ${sl_CPPFILES} ${${PLUGIN_NAME}_CPPFILES}
        ${sl_PUBLIC_HEADERS} ${${PLUGIN_NAME}_PUBLIC_HEADERS}
        ${sl_PRIVATE_HEADERS} ${${PLUGIN_NAME}_PRIVATE_HEADERS}
    )

    if(sl_PYTHON_FILES)
        _install_python(${PLUGIN_NAME}
            FILES ${sl_PYTHON_FILES}
        )
    endif()

    # Plugins do not have a lib* prefix like usual shared libraries
    set_target_properties(${PLUGIN_NAME} PROPERTIES PREFIX "")

    # MAYA plugins require .mll extension on Windows
    if(WIN32)
        if(${PLUGIN_NAME} STREQUAL "pxrUsd")
            set_target_properties(${PLUGIN_NAME} PROPERTIES SUFFIX ".mll")
        endif()
    endif()

    if (PXR_INSTALL_SUBDIR)
        set(PLUGIN_INSTALL_PREFIX "${PXR_INSTALL_SUBDIR}/plugin")
        set(HEADER_INSTALL_PREFIX 
            "${CMAKE_INSTALL_PREFIX}/${PXR_INSTALL_SUBDIR}/include/${PXR_PREFIX}/${PLUGIN_NAME}")
    else()
        set(PLUGIN_INSTALL_PREFIX "plugin/usd")
        set(HEADER_INSTALL_PREFIX 
            "${CMAKE_INSTALL_PREFIX}/include/${PXR_PREFIX}/${PLUGIN_NAME}")
    endif()

    # Katana plugins install into a specific sub directory structure. Shared
    # objects, for example, install into plugin/Libs
    if (sl_KATANA_PLUGIN)
        set(PLUGIN_INSTALL_PREFIX ${PLUGIN_INSTALL_PREFIX}/Libs)

        # Ensure the katana plugin can pick up the top-level libs and the
        # top-level katana/libs
        set(rpath ${CMAKE_INSTALL_RPATH})
        set(rpath "$ORIGIN/../../lib:$ORIGIN/../../../../lib:${rpath}")

        set_target_properties(${PLUGIN_NAME} 
            PROPERTIES 
                INSTALL_RPATH "${rpath}"
        )
    else()
        # Ensure this plugin can find the libs for its matching component.
        # Compute the relative path from where the plugin is installed
        # to the corresponding lib directories and append that to the 
        # plugin's rpath.
        set(rpath ${CMAKE_INSTALL_RPATH})

        # If an install subdirectory is specified (e.g., for third party
        # packages), add an rpath pointing to lib/ within it.
        #
        # XXX: See comment about $ORIGIN in pxr_shared_library
        if (CMAKE_SYSTEM_NAME STREQUAL "Linux")
            if (PXR_INSTALL_SUBDIR)
                file(RELATIVE_PATH
                    PLUGIN_RPATH
                    "${CMAKE_INSTALL_PREFIX}/${PLUGIN_INSTALL_PREFIX}"
                    "${CMAKE_INSTALL_PREFIX}/${PXR_INSTALL_SUBDIR}/lib")
                _append_to_rpath(${rpath} "$ORIGIN/${PLUGIN_RPATH}" rpath)
            endif()

            # Add an rpath pointing to the top-level lib/ directory.
            file(RELATIVE_PATH
                PLUGIN_RPATH
                "${CMAKE_INSTALL_PREFIX}/${PLUGIN_INSTALL_PREFIX}"
                "${CMAKE_INSTALL_PREFIX}/lib")
            _append_to_rpath(${rpath} "$ORIGIN/${PLUGIN_RPATH}" rpath)
        endif()

        set_target_properties(${PLUGIN_NAME}
            PROPERTIES INSTALL_RPATH "${rpath}")
    endif()

    set_target_properties(${PLUGIN_NAME}
        PROPERTIES COMPILE_DEFINITIONS 
            "MFB_PACKAGE_NAME=${PXR_PACKAGE};MFB_ALT_PACKAGE_NAME=${PXR_PACKAGE}"
    )

    # Always bake the rpath.
    set_target_properties(${PLUGIN_NAME}
        PROPERTIES INSTALL_RPATH_USE_LINK_PATH TRUE
    )

    _install_headers(${PLUGIN_NAME}
        FILES
            ${sl_PUBLIC_HEADERS}
            ${sl_PRIVATE_HEADERS}
            ${${PLUGIN_NAME}_PUBLIC_HEADERS}
            ${${PLUGIN_NAME}_PRIVATE_HEADERS}
        PREFIX ${PXR_PREFIX}
    )

    string(TOUPPER ${PLUGIN_NAME} ucPluginName)

    set_target_properties(${PLUGIN_NAME}
        PROPERTIES
            PUBLIC_HEADER
                "${sl_PUBLIC_HEADERS};${${PLUGIN_NAME}_PUBLIC_HEADERS}"
            INTERFACE_INCLUDE_DIRECTORIES ""
            DEFINE_SYMBOL
                "${ucPluginName}_EXPORTS"
    )

    # Install and include headers from the build directory.
    get_filename_component(
        PRIVATE_INC_DIR
        "${CMAKE_BINARY_DIR}/include"
        ABSOLUTE
    )
    target_include_directories(${PLUGIN_NAME}
        PRIVATE ${PRIVATE_INC_DIR}
    )

    # Allow #include'ing of headers within the same install subdir.
    if (PXR_INSTALL_SUBDIR)
        get_filename_component(
            SUBDIR_INC_DIR
            "${CMAKE_BINARY_DIR}/${PXR_INSTALL_SUBDIR}/include"
            ABSOLUTE
        )

        target_include_directories(${PLUGIN_NAME}
            PRIVATE ${SUBDIR_INC_DIR}
        )
    endif()

    install(TARGETS ${PLUGIN_NAME}
        EXPORT pxrTargets
        LIBRARY DESTINATION ${PLUGIN_INSTALL_PREFIX}
        ARCHIVE DESTINATION ${PLUGIN_INSTALL_PREFIX}
        RUNTIME DESTINATION ${PLUGIN_INSTALL_PREFIX}
        PUBLIC_HEADER DESTINATION ${HEADER_INSTALL_PREFIX}
    )

    export(TARGETS ${PLUGIN_NAME}
        APPEND
        FILE "${PROJECT_BINARY_DIR}/pxrTargets.cmake"
    )

    if (PXR_MALLOC_LIBRARY)
        target_link_libraries(${PLUGIN_NAME}
            ${sl_LIBRARIES}
        )
    else()
         target_link_libraries(${PLUGIN_NAME}
            ${sl_LIBRARIES}
            ${PXR_MALLOC_LIBRARY}
        )
    endif()

    # Include system headers before our own.  We define several headers
    # that conflict; for example, half.h in EXR versus gf
    if (sl_INCLUDE_DIRS)
        target_include_directories(${PLUGIN_NAME}
            BEFORE
            PUBLIC
            ${sl_INCLUDE_DIRS}
        )
    endif()

    set(PLUGINS_PREFIX ${PLUGIN_INSTALL_PREFIX})
    set(LIBRARY_NAME ${PLUGIN_NAME})
    _get_library_file(${LIBRARY_NAME} LIBRARY_FILE)

    # Figure out the relative path from this targets plugin location to its
    # corresponding install location. This is embedded in the plugInfo.json to
    # record where to find the plugin.
    _get_plugin_root(${PLUGINS_PREFIX} ${LIBRARY_NAME} PLUGIN_ROOT_PATH)
    file(RELATIVE_PATH 
        PLUG_INFO_LIBRARY_PATH 
        ${CMAKE_INSTALL_PREFIX}/${PLUGIN_ROOT_PATH} 
        ${CMAKE_INSTALL_PREFIX}/${PLUGIN_INSTALL_PREFIX}/${LIBRARY_FILE})

    if (sl_RESOURCE_FILES)
        _install_resource_files(${sl_RESOURCE_FILES})
    endif()

    if (sl_PYSIDE_UI_FILES)
        _install_pyside_ui_files(${sl_PYSIDE_UI_FILES})
    endif()        

    # Build python module.
    if(DEFINED sl_PYMODULE_CPPFILES)
        pxr_shared_library(
            "_${PLUGIN_NAME}"
            PYTHON_LIBRARY
            PYTHON_WRAPPED_LIB_PREFIX ${PLUGIN_INSTALL_PREFIX}
            CPPFILES ${sl_PYMODULE_CPPFILES}
            LIBRARIES ${PLUGIN_NAME}
        )
    endif()
endfunction() # pxr_plugin

function(pxr_setup_python)
    get_property(pxrPythonModules GLOBAL PROPERTY PXR_PYTHON_MODULES)

    # A new list where each python module is quoted
    set(converted "")
    foreach(module ${pxrPythonModules})
        list(APPEND converted "'${module}'")
    endforeach()

    # Join these with a ', '
    string(REPLACE ";" ", " pyModulesStr "${converted}")

    # Install a pxr __init__.py with an appropriate __all__
    _get_install_dir(lib/python/pxr installPrefix)

    file(WRITE "${CMAKE_CURRENT_BINARY_DIR}/generated_modules_init.py"
         "__all__ = [${pyModulesStr}]\n")

    install(FILES "${CMAKE_CURRENT_BINARY_DIR}/generated_modules_init.py"
            DESTINATION ${installPrefix}
            RENAME "__init__.py")
endfunction() # pxr_setup_python

function (pxr_create_test_module MODULE_NAME)
    if (PXR_BUILD_TESTS) 
        cmake_parse_arguments(tm "" "INSTALL_PREFIX;SOURCE_DIR" "" ${ARGN})

        if (NOT tm_SOURCE_DIR)
            set(tm_SOURCE_DIR testenv)
        endif()

        # Look specifically for an __init__.py and a plugInfo.json prefixed by the
        # module name. These will be installed without the module prefix.
        set(initPyFile ${tm_SOURCE_DIR}/${MODULE_NAME}__init__.py)
        set(plugInfoFile ${tm_SOURCE_DIR}/${MODULE_NAME}_plugInfo.json)

        if (EXISTS "${CMAKE_CURRENT_SOURCE_DIR}/${initPyFile}")
            install(
                FILES 
                    ${initPyFile}
                RENAME 
                    __init__.py
                DESTINATION 
                    tests/${tm_INSTALL_PREFIX}/lib/python/${MODULE_NAME}
            )
        endif()

        if (EXISTS "${CMAKE_CURRENT_SOURCE_DIR}/${plugInfoFile}")
            install(
                FILES 
                    ${plugInfoFile}
                RENAME 
                    plugInfo.json
                DESTINATION 
                    tests/${tm_INSTALL_PREFIX}/lib/python/${MODULE_NAME}
            )
        endif()
    endif()
endfunction() # pxr_create_test_module

function(pxr_build_test_shared_lib LIBRARY_NAME)
    if (PXR_BUILD_TESTS)
        cmake_parse_arguments(bt
            "" "INSTALL_PREFIX;SOURCE_DIR"
            "LIBRARIES;CPPFILES"
            ${ARGN}
        )
        
        add_library(${LIBRARY_NAME}
            SHARED
            ${bt_CPPFILES}
            )
        target_link_libraries(${LIBRARY_NAME}
            ${bt_LIBRARIES}
        )
        set_target_properties(${LIBRARY_NAME}
            PROPERTIES 
                INSTALL_RPATH_USE_LINK_PATH TRUE
                FOLDER "${PXR_PREFIX}/tests/lib"
        )

        if (NOT bt_SOURCE_DIR)
            set(bt_SOURCE_DIR testenv)
        endif()
        set(testPlugInfoSrcPath ${bt_SOURCE_DIR}/${LIBRARY_NAME}_plugInfo.json)

        if (EXISTS "${CMAKE_CURRENT_SOURCE_DIR}/${testPlugInfoSrcPath}")
            set(TEST_PLUG_INFO_RESOURCE_PATH "Resources")
            set(TEST_PLUG_INFO_ROOT "..")
            _get_library_file(${LIBRARY_NAME} LIBRARY_FILE)

            set(testPlugInfoLibDir "tests/${bt_INSTALL_PREFIX}/lib/${LIBRARY_NAME}")
            set(testPlugInfoResourceDir "${testPlugInfoLibDir}/${TEST_PLUG_INFO_RESOURCE_PATH}")
            set(testPlugInfoPath "${CMAKE_BINARY_DIR}/${testPlugInfoResourceDir}/plugInfo.json")

            file(RELATIVE_PATH 
                TEST_PLUG_INFO_LIBRARY_PATH
                "${CMAKE_INSTALL_PREFIX}/${testPlugInfoLibDir}"
                "${CMAKE_INSTALL_PREFIX}/tests/lib/${LIBRARY_FILE}")

            configure_file("${testPlugInfoSrcPath}" "${testPlugInfoPath}")
            install(
                FILES ${testPlugInfoPath}
                DESTINATION ${testPlugInfoResourceDir})
        endif()

        # We always want this test to build after the package it's under, even if
        # it doesn't link directly. This ensures that this test is able to include
        # headers from its parent package.
        add_dependencies(${LIBRARY_NAME} ${PXR_PACKAGE})

        # Test libraries can include the private headers of their parent PXR_PACKAGE
        # library
        target_include_directories(${LIBRARY_NAME}
            PRIVATE $<TARGET_PROPERTY:${PXR_PACKAGE},INCLUDE_DIRECTORIES>
        )

        install(TARGETS ${LIBRARY_NAME}
            LIBRARY DESTINATION "tests/lib"
            ARCHIVE DESTINATION "tests/lib"
            RUNTIME DESTINATION "tests/lib"
        )
    endif()
endfunction() # pxr_build_test_shared_lib

function(pxr_build_test TEST_NAME)
    if (PXR_BUILD_TESTS)
        cmake_parse_arguments(bt
            "" ""
            "LIBRARIES;CPPFILES"
            ${ARGN}
        )

        add_executable(${TEST_NAME}
            ${bt_CPPFILES}
        )
        target_link_libraries(${TEST_NAME}
            ${bt_LIBRARIES}
        )
        target_include_directories(${TEST_NAME}
            PRIVATE $<TARGET_PROPERTY:${PXR_PACKAGE},INCLUDE_DIRECTORIES>
        )
        set_target_properties(${TEST_NAME}
            PROPERTIES 
                INSTALL_RPATH_USE_LINK_PATH TRUE
                POSITION_INDEPENDENT_CODE ON
                FOLDER "${PXR_PREFIX}/tests/bin"
        )

        install(TARGETS ${TEST_NAME}
            RUNTIME DESTINATION "tests"
        )
    endif()
endfunction() # pxr_build_test

function(pxr_test_scripts)
    if (PXR_BUILD_TESTS)
        foreach(file ${ARGN})
            get_filename_component(destFile ${file} NAME_WE)
            install(
                PROGRAMS ${file}
                DESTINATION tests
                RENAME ${destFile}
            )
        endforeach()
    endif()
endfunction() # pxr_test_scripts

function(pxr_install_test_dir)
    if (PXR_BUILD_TESTS)
        cmake_parse_arguments(bt
            "" 
            "SRC;DEST"
            ""
            ${ARGN}
        )

        install(
            DIRECTORY ${bt_SRC}/
            DESTINATION tests/ctest/${bt_DEST}
        )
    endif()
endfunction() # pxr_install_test_dir

function(pxr_register_test TEST_NAME)
    if (PXR_BUILD_TESTS)
        cmake_parse_arguments(bt
            "PYTHON" 
            "COMMAND;STDOUT_REDIRECT;STDERR_REDIRECT;DIFF_COMPARE;POST_COMMAND;POST_COMMAND_STDOUT_REDIRECT;POST_COMMAND_STDERR_REDIRECT;PRE_COMMAND;PRE_COMMAND_STDOUT_REDIRECT;PRE_COMMAND_STDERR_REDIRECT;FILES_EXIST;FILES_DONT_EXIST;CLEAN_OUTPUT;EXPECTED_RETURN_CODE;TESTENV"
            "ENV"
            ${ARGN}
        )

        # This harness is a filter which allows us to manipulate the test run, 
        # e.g. by changing the environment, changing the expected return code, etc.
        set(testWrapperCmd ${PROJECT_SOURCE_DIR}/cmake/macros/testWrapper.py --verbose)

        if (bt_STDOUT_REDIRECT)
            set(testWrapperCmd ${testWrapperCmd} --stdout-redirect=${bt_STDOUT_REDIRECT})
        endif()

        if (bt_STDERR_REDIRECT)
            set(testWrapperCmd ${testWrapperCmd} --stderr-redirect=${bt_STDERR_REDIRECT})
        endif()

        if (bt_PRE_COMMAND_STDOUT_REDIRECT)
            set(testWrapperCmd ${testWrapperCmd} --pre-command-stdout-redirect=${bt_PRE_COMMAND_STDOUT_REDIRECT})
        endif()

        if (bt_PRE_COMMAND_STDERR_REDIRECT)
            set(testWrapperCmd ${testWrapperCmd} --pre-command-stderr-redirect=${bt_PRE_COMMAND_STDERR_REDIRECT})
        endif()

        if (bt_POST_COMMAND_STDOUT_REDIRECT)
            set(testWrapperCmd ${testWrapperCmd} --post-command-stdout-redirect=${bt_POST_COMMAND_STDOUT_REDIRECT})
        endif()

        if (bt_POST_COMMAND_STDERR_REDIRECT)
            set(testWrapperCmd ${testWrapperCmd} --post-command-stderr-redirect=${bt_POST_COMMAND_STDERR_REDIRECT})
        endif()

        # Not all tests will have testenvs, but if they do let the wrapper know so
        # it can copy the testenv contents into the run directory. By default,
        # assume the testenv has the same name as the test but allow it to be
        # overridden by specifying TESTENV.
        if (bt_TESTENV)
            set(testenvDir ${CMAKE_INSTALL_PREFIX}/tests/ctest/${bt_TESTENV})
        else()
            set(testenvDir ${CMAKE_INSTALL_PREFIX}/tests/ctest/${TEST_NAME})
        endif()

        set(testWrapperCmd ${testWrapperCmd} --testenv-dir=${testenvDir})

        if (bt_DIFF_COMPARE)
            set(testWrapperCmd ${testWrapperCmd} --diff-compare=${bt_DIFF_COMPARE})

            # For now the baseline directory is assumed by convention from the test
            # name. There may eventually be cases where we'd want to specify it by
            # an argument though.
            set(baselineDir ${testenvDir}/baseline)
            set(testWrapperCmd ${testWrapperCmd} --baseline-dir=${baselineDir})
        endif()

        if (bt_CLEAN_OUTPUT)
            set(testWrapperCmd ${testWrapperCmd} --clean-output-paths=${bt_CLEAN_OUTPUT})
        endif()

        if (bt_FILES_EXIST)
            set(testWrapperCmd ${testWrapperCmd} --files-exist=${bt_FILES_EXIST})
        endif()

        if (bt_FILES_DONT_EXIST)
            set(testWrapperCmd ${testWrapperCmd} --files-dont-exist=${bt_FILES_DONT_EXIST})
        endif()

        if (bt_PRE_COMMAND)
            set(testWrapperCmd ${testWrapperCmd} --pre-command=${bt_PRE_COMMAND})
        endif()

        if (bt_POST_COMMAND)
            set(testWrapperCmd ${testWrapperCmd} --post-command=${bt_POST_COMMAND})
        endif()

        if (bt_EXPECTED_RETURN_CODE)
            set(testWrapperCmd ${testWrapperCmd} --expected-return-code=${bt_EXPECTED_RETURN_CODE})
        endif()

        if (bt_ENV)
            foreach(env ${bt_ENV})
                set(testWrapperCmd ${testWrapperCmd} --env-var=${env})
            endforeach()
        endif()

        # Ensure that Python imports the Python files built by this build.
        # On Windows convert backslash to slash and don't change semicolons
        # to colons.
        set(_testPythonPath "${CMAKE_INSTALL_PREFIX}/lib/python;${PYTHONPATH}")
        if(WIN32)
            string(REGEX REPLACE "\\\\" "/" _testPythonPath "${_testPythonPath}")
        else()
            string(REPLACE ";" ":" _testPythonPath "${_testPythonPath}")
        endif()
        set(testWrapperCmd ${testWrapperCmd}
            "--env-var=PYTHONPATH=${_testPythonPath}")

        # Ensure we run with the python executable known to the build
        if (bt_PYTHON)
            set(testCmd "${PYTHON_EXECUTABLE} ${bt_COMMAND}")
        else()
            set(testCmd "${bt_COMMAND}")
        endif()

        add_test(
            NAME ${TEST_NAME}
            COMMAND ${PYTHON_EXECUTABLE} ${testWrapperCmd} ${testCmd}
        )
    endif()
endfunction() # pxr_register_test

function(pxr_setup_plugins)
    _get_share_install_dir(SHARE_INSTALL_PREFIX)

    # Install a top-level plugInfo.json in the shared area and into the 
    # top-level plugin area
    _get_resources_dir_name(resourcesDir)
    set(plugInfoContents "{\n    \"Includes\": [ \"*/${resourcesDir}/\" ]\n}\n")

    file(WRITE "${CMAKE_CURRENT_BINARY_DIR}/plugins_plugInfo.json"
         "${plugInfoContents}")
    install(FILES "${CMAKE_CURRENT_BINARY_DIR}/plugins_plugInfo.json"
            DESTINATION "${SHARE_INSTALL_PREFIX}/plugins"
            RENAME "plugInfo.json")

    file(WRITE "${CMAKE_CURRENT_BINARY_DIR}/usd_plugInfo.json"
         "${plugInfoContents}")
    install(FILES "${CMAKE_CURRENT_BINARY_DIR}/usd_plugInfo.json"
            DESTINATION plugin/usd
            RENAME "plugInfo.json")
endfunction() # pxr_setup_plugins

function(pxr_katana_nodetypes NODE_TYPES)
    set(installDir ${PXR_INSTALL_SUBDIR}/plugin/Plugins/NodeTypes)

    set(pyFiles "")
    set(importLines "")

    foreach (nodeType ${NODE_TYPES})
        list(APPEND pyFiles ${nodeType}.py)
        set(importLines "import ${nodeType}\n")
    endforeach()

    install(PROGRAMS 
        ${pyFiles}
        DESTINATION ${installDir}
    )

    # Install a __init__.py that imports all the known node types
<<<<<<< HEAD
    install(DIRECTORY DESTINATION ${installDir})
    install(CODE
        "file(WRITE \"${CMAKE_INSTALL_PREFIX}/${installDir}/__init__.py\" \"${importLines}\")"
    )
endfunction() # pxr_katana_nodetypes
=======
    file(WRITE "${CMAKE_CURRENT_BINARY_DIR}/generated_NodeTypes_init.py"
         "${importLines}")
    install(FILES "${CMAKE_CURRENT_BINARY_DIR}/generated_NodeTypes_init.py"
            DESTINATION "${installDir}"
            RENAME "__init__.py")
endfunction() # pxr_katana_nodetypes
>>>>>>> 4d6d011e
<|MERGE_RESOLUTION|>--- conflicted
+++ resolved
@@ -1141,17 +1141,9 @@
     )
 
     # Install a __init__.py that imports all the known node types
-<<<<<<< HEAD
-    install(DIRECTORY DESTINATION ${installDir})
-    install(CODE
-        "file(WRITE \"${CMAKE_INSTALL_PREFIX}/${installDir}/__init__.py\" \"${importLines}\")"
-    )
-endfunction() # pxr_katana_nodetypes
-=======
     file(WRITE "${CMAKE_CURRENT_BINARY_DIR}/generated_NodeTypes_init.py"
          "${importLines}")
     install(FILES "${CMAKE_CURRENT_BINARY_DIR}/generated_NodeTypes_init.py"
             DESTINATION "${installDir}"
             RENAME "__init__.py")
-endfunction() # pxr_katana_nodetypes
->>>>>>> 4d6d011e
+endfunction() # pxr_katana_nodetypes